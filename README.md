--- conflicted
+++ resolved
@@ -53,15 +53,8 @@
 };
 
 const setProtocol = new SetProtocol(
-<<<<<<< HEAD
   provider,    // provider: A web3 provider instance to communicate with an ethereum node
-  '0x...', // coreAddress: Address of the Set Protocol Core contract
-  '0x...', // transferProxyAddress: Address of the Set Protocol Transfer Proxy contract
-  '0x...', // vaultAddress: Address of the Set Protocol Vault contract
-=======
-  web3,    // web3: A web3 instance you've instantiated from `new Web3(currentProvider)`
   config,
->>>>>>> 8e0d0bae
 );
 ```
 
