--- conflicted
+++ resolved
@@ -111,15 +111,8 @@
     };
 
     setProtocolInstance = new SetProtocol(
-<<<<<<< HEAD
       provider,
-      coreWrapper.coreAddress,
-      coreWrapper.transferProxyAddress,
-      coreWrapper.vaultAddress,
-=======
-      web3,
       config,
->>>>>>> 8e0d0bae
     );
   });
 
